--- conflicted
+++ resolved
@@ -22,12 +22,8 @@
     with open(script_template, "r") as f:
         template = f.read()
 
-<<<<<<< HEAD
-    filled_template = template.replace('XX-HTTP_PORT-XX', str(config["PORT"]))
+    filled_template = template.replace('XX-HTTP_PORT-XX', str(config["EXTERNAL_PORT"]))
     filled_template = filled_template.replace('XX-TRAINED_ON-XX', str(global_config["TRAINED_ON"]))
-=======
-    filled_template = template.replace('XX-HTTP_PORT-XX', str(config["EXTERNAL_PORT"]))
->>>>>>> ef53ae1b
 
     script_file = os.path.join(config["static_folder"], "script.js")
     with open(script_file, "w") as f:
