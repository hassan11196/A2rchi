from A2rchi.chains.chain import Chain
from A2rchi.utils.config_loader import Config_Loader
from A2rchi.utils.data_manager import DataManager
from A2rchi.utils.env import read_secret
from A2rchi.utils.sql import SQL_INSERT_CONVO, SQL_INSERT_FEEDBACK, SQL_QUERY_CONVO

from datetime import datetime
from pygments import highlight
from pygments.lexers import (
    BashLexer,
    PythonLexer,
    JavaLexer,
    JavascriptLexer,
    CppLexer,
    CLexer,
    TypeScriptLexer,
    HtmlLexer,
    FortranLexer,
    JuliaLexer,
    MathematicaLexer,
    MatlabLexer
)
from pygments.formatters import HtmlFormatter

from flask import request, jsonify, render_template
from flask_cors import CORS
from threading import Lock
from typing import List

import mistune as mt
import numpy as np

import os
import psycopg2
import psycopg2.extras
import yaml

# DEFINITIONS
<<<<<<< HEAD
QUERY_LIMIT = 1000 # max number of queries per conversation


class AnswerRenderer(mt.HTMLRenderer):
    """
    Class for custom rendering of A2rchi output. Child of mistune's HTMLRenderer, with custom overrides.
    Code blocks are structured and colored according to pygment lexers
    """
    RENDERING_LEXER_MAPPING = {
            "python": PythonLexer,
            "java": JavaLexer,
            "javascript": JavascriptLexer,
            "bash": BashLexer,
            "c++": CppLexer,
            "cpp": CppLexer,
            "c": CLexer,
            "typescript": TypeScriptLexer,
            "html": HtmlLexer,
            "Fortran" : FortranLexer,
            "Julia" : JuliaLexer,
            "Mathematica" : MathematicaLexer,
            "MATLAB": MatlabLexer
        }
    
    def __init__(self):
        super().__init__()

    def block_text(self,text):
         #Handle blocks of text (the negatives of blocks of code) and sets them in paragraphs
         return f"""<p>{text}</p>"""

    def block_code(self, code, info=None):
        # Handle code blocks (triple backticks)
        if info not in self.RENDERING_LEXER_MAPPING.keys(): info = 'bash' #defaults in bash
        code_block_highlighted = highlight(code.strip(), self.RENDERING_LEXER_MAPPING[info](stripall=True), HtmlFormatter())
        return f"""<div class="code-box">
                <div class="code-box-header"> 
                <span>{info}</span> <button class="copy-code-btn" onclick="copyCode(this)"> Copy Code </button>
                </div>
                <div class="code-box-body">{code_block_highlighted}
                </div>
                </div>"""
        
    def codespan(self, text):
        # Handle inline code snippets (single backticks)
        return f"""<code class="code-snippet">{text}</code>"""
=======
# TODO: remove this logic and eventually replace with per-user (or per-conversation) rate limits
QUERY_LIMIT = 10000 # max number of queries 
>>>>>>> 2457ebce


class ChatWrapper:
    """
    Wrapper which holds functionality for the chatbot
    """
    def __init__(self):
        # load configs
        self.config = Config_Loader().config
        self.global_config = self.config["global"]
        self.utils_config = self.config["utils"]
        self.data_path = self.global_config["DATA_PATH"]

        # initialize data manager
        self.data_manager = DataManager()
        self.data_manager.update_vectorstore()

        # store postgres connection info
        self.pg_config = {
            "password": read_secret("POSTGRES_PASSWORD"),
            **self.utils_config["postgres"],
        }
        self.conn = None
        self.cursor = None

        # initialize lock and chain
        self.lock = Lock()
        self.chain = Chain()
        self.number_of_queries = 0


    @staticmethod
    def convert_to_app_history(history):
        """
        Input: the history in the form of a list of tuples, where the first entry of each tuple is 
        the author of the text and the second entry is the text itself (native A2rchi history format)

        Output: the history in the form of a list of lists, where the first entry of each tuple is 
        the author of the text and the second entry is the text itself 
        """
        return [list(entry) for entry in history]
<<<<<<< HEAD
    
=======


    @staticmethod
    def convert_to_chain_history(history):
        """
        Input: the history in the form of a list of lists, where the first entry of each tuple is 
        the author of the text and the second entry is the text itself

        Output: the history in the form of a list of tuples, where the first entry of each tuple is 
        the author of the text and the second entry is the text itself (native A2rchi history format)
        """
        return [tuple(entry) for entry in history]


    @staticmethod
    def update_or_add_discussion(data_path, json_file, discussion_id, discussion_contents = None, discussion_feedback = None):
        print(" INFO - entered update_or_add_discussion.")

        # read the existing JSON data from the file
        data = {}
        try:
            with open(os.path.join(data_path, json_file), 'r') as f:
                data = json.load(f)
            print(" INFO - json_file found.")

        except FileNotFoundError:
            # create data path if it doesn't exist
            print(" ERROR - json_file not found. Creating a new one")
            os.makedirs(data_path, exist_ok=True)

        # update or add discussion
        discussion_dict = data.get(str(discussion_id), {})

        discussion_dict["meta"] = discussion_dict.get("meta", {})
        if str(discussion_id) not in data.keys(): #first time in discusssion
            discussion_dict["meta"]["time_first_used"] = time.time()
        discussion_dict["meta"]["time_last_used"] = time.time()

        if discussion_contents is not None:
            print(" INFO - found contents.")
            discussion_dict["contents"] = discussion_contents
            discussion_dict["meta"]["times_chain_was_called"] = discussion_dict["meta"]["times_chain_was_called"] + [time.time()] if ("times_chain_was_called" in discussion_dict["meta"].keys()) else [time.time()]
        if discussion_feedback is not None:
            print(" INFO - found feedback.")
            discussion_dict["feedback"] = discussion_dict["feedback"] + [discussion_feedback] if ("feedback" in discussion_dict.keys() and isinstance(discussion_dict["feedback"], List)) else [discussion_feedback]
        
        data[str(discussion_id)] = discussion_dict

        # write the updated JSON data back to the file
        with open(os.path.join(data_path, json_file), 'w') as f:
            json.dump(data, f)

>>>>>>> 2457ebce

    @staticmethod
    def format_code_in_text(text):
        """
        Takes in input plain text (the output from A2rchi); 
        Recognizes structures in canonical Markdown format, and processes according to the custom renderer; 
        Returns it formatted in HTML 
        """
        markdown = mt.create_markdown(renderer=AnswerRenderer())
        try:
            return markdown(text)
        except: 
             print("Rendering error: markdown formatting failed")
             return text


    def insert_feedback(self, feedback):
        """
        """
        # construct insert_tup (mid, feedback_ts, feedback, feedback_msg, incorrect, unhelpful, inappropriate)
        insert_tup = (
            feedback['message_id'],
            feedback['feedback_ts'],
            feedback['feedback'],
            feedback['feedback_msg'],
            feedback['incorrect'],
            feedback['unhelpful'],
            feedback['inappropriate'],
        )

        # create connection to database
        self.conn = psycopg2.connect(**self.pg_config)
        self.cursor = self.conn.cursor()
        self.cursor.execute(SQL_INSERT_FEEDBACK, insert_tup)
        self.conn.commit()

        # clean up database connection state
        self.cursor.close()
        self.conn.close()
        self.cursor, self.conn = None, None


    def query_conversation_history(self, conversation_id):
        """
        Return the conversation history as an ordered list of tuples. The order
        is determined by ascending message_id. Each tuple contains the sender and
        the message content
        """
        # create connection to database
        self.conn = psycopg2.connect(**self.pg_config)
        self.cursor = self.conn.cursor()

        # query conversation history
        self.cursor.execute(SQL_QUERY_CONVO, (conversation_id,))
        history = self.cursor.fetchall()

        # clean up database connection state
        self.cursor.close()
        self.conn.close()
        self.cursor, self.conn = None, None

        return history


    def insert_conversation(self, conversation_id, user_message, a2rchi_message, is_refresh=False) -> List[int]:
        """
        """
        print(" INFO - entered insert_conversation.")

        # parse user message / a2rchi message if not None
        user_sender, user_content, user_msg_ts = user_message
        a2rchi_sender, a2rchi_content, a2rchi_msg_ts = a2rchi_message

        # construct insert_tups
        insert_tups = (
            [
                # (conversation_id, sender, content, ts)
                (conversation_id, user_sender, user_content, user_msg_ts),
                (conversation_id, a2rchi_sender, a2rchi_content, a2rchi_msg_ts),
            ]
            if not is_refresh
            else [
                (conversation_id, a2rchi_sender, a2rchi_content, a2rchi_msg_ts),
            ]
        )

        # create connection to database
        self.conn = psycopg2.connect(**self.pg_config)
        self.cursor = self.conn.cursor()
        psycopg2.extras.execute_values(self.cursor, SQL_INSERT_CONVO, insert_tups)
        self.conn.commit()
        message_ids = list(map(lambda tup: tup[0], self.cursor.fetchall()))

        # clean up database connection state
        self.cursor.close()
        self.conn.close()
        self.cursor, self.conn = None, None

        return message_ids


    def __call__(self, message: List[str], conversation_id: int, is_refresh: bool, msg_ts: datetime):
        """
        Execute the chat functionality.
        """
        self.lock.acquire()
        try:
            # update vector store through data manager; will only do something if new files have been added
            print("INFO - acquired lock file update vectorstore")

            self.data_manager.update_vectorstore()

<<<<<<< HEAD
            # convert the message to native A2rchi form (because javascript does not have tuples)
            sender, content = tuple(message[0])            

            # TODO: incr. from 0?
            # get discussion ID so that the conversation can be saved (It seems that random is no good... TODO)
            conversation_id = conversation_id or np.random.randint(100000, 999999)

            # fetch history given conversation_id
            history = self.query_conversation_history(conversation_id)

            # if this is a chat refresh / message regeneration; remove previous contiguous non-A2rchi message(s)
            if is_refresh:
                while history[-1][0] == "A2rchi":
                    _ = history.pop(-1)

            # run chain to get result; limit users to 1000 queries per conversation; refreshing browser starts new conversation
            if len(history) < QUERY_LIMIT:
                full_history = history + [(sender, content)] if not is_refresh else history
                result = self.chain(full_history)
            else:
                # the case where we have exceeded the QUERY LIMIT (built so that we do not overuse the chain)
                output = "Sorry, our service is currently down due to exceptional demand. Please come again later."
                return output, conversation_id

            # keep track of total number of queries and log this amount
            self.number_of_queries += 1
            print(f"number of queries is: {self.number_of_queries}")

            # get similarity score to see how close the input is to the source
            # - low score means very close (it's a distance between embedding vectors approximated
            #   by an approximate k-nearest neighbors algorithm called HNSW)
            score = self.chain.similarity_search(content)

            # load the present list of sources
            try:
                with open(os.path.join(self.data_path, 'sources.yml'), 'r') as file:
                    sources = yaml.load(file, Loader=yaml.FullLoader)
            except FileNotFoundError:
                sources = dict()

            # get the closest source to the document
            source = None
            if len(result['source_documents']) > 0:
                source_hash = result['source_documents'][0].metadata['source']
                if '/' in source_hash and '.' in source_hash:
                    source = source_hash.split('/')[-1].split('.')[0]

            # if the score is low enough, include the source as a link, otherwise give just the answer
            embedding_name = self.config["utils"]["embeddings"]["EMBEDDING_NAME"]
            similarity_score_reference = self.config["utils"]["embeddings"]["EMBEDDING_CLASS_MAP"][embedding_name]["similarity_score_reference"]
            if score < similarity_score_reference and source in sources.keys(): 
                output = "<p>" + self.format_code_in_text(result["answer"]) + "</p>" + "\n\n<br /><br /><p><a href= " + sources[source] + ">Click here to read more</a></p>"
            else:
                output = "<p>" + self.format_code_in_text(result["answer"]) + "</p>"
=======
        except Exception as e:
            print(f"ERROR - {str(e)}")

        finally:
            self.lock.release()
            print("INFO - released lock file update vectorstore")

        # convert the history to native A2rchi form (because javascript does not have tuples)
        history = self.convert_to_chain_history(history)

        # get discussion ID so that the conversation can be saved (It seems that random is no good... TODO)
        discussion_id = discussion_id or np.random.randint(100000, 999999)

        # run chain to get result
        if self.number_of_queries < QUERY_LIMIT:
            result = self.chain(history)
        else: 
            # the case where we have exceeded the QUERY LIMIT (built so that we do not overuse the chain)
            output = "Sorry, our service is currently down due to exceptional demand. Please come again later."
            return output, discussion_id
        self.number_of_queries += 1
        print(f"number of queries is: {self.number_of_queries}")

        # get similarity score to see how close the input is to the source
        # - low score means very close (it's a distance between embedding vectors approximated
        #   by an approximate k-nearest neighbors algorithm called HNSW)
        inp = history[-1][1]
        score = self.chain.similarity_search(inp)

        # load the present list of sources
        try:
            with open(os.path.join(self.data_path, 'sources.yml'), 'r') as file:
                sources = yaml.load(file, Loader=yaml.FullLoader)
        except FileNotFoundError:
            sources = dict()

        # get the closest source to the document
        source = None
        if len(result['source_documents']) > 0:
            source_hash = result['source_documents'][0].metadata['source']
            if '/' in source_hash and '.' in source_hash:
                source = source_hash.split('/')[-1].split('.')[0]

        # if the score is low enough, include the source as a link, otherwise give just the answer
        embedding_name = self.config["utils"]["embeddings"]["EMBEDDING_NAME"]
        similarity_score_reference = self.config["utils"]["embeddings"]["EMBEDDING_CLASS_MAP"][embedding_name]["similarity_score_reference"]
        if score < similarity_score_reference and source in sources.keys(): 
            output = "<p>" + result["answer"] + "</p>" + "\n\n<br /><br /><p><a href= " + sources[source] + ">Click here to read more</a></p>"
        else:
            output = "<p>" + result["answer"] + "</p>"

        self.lock.acquire()
        try:
            print("INFO - acquired lock file write json")
>>>>>>> 2457ebce

            # write user message and A2rchi response to database
            user_message = (sender, content, msg_ts)
            a2rchi_message = ("A2rchi", output, datetime.now())

            message_ids = self.insert_conversation(conversation_id, user_message, a2rchi_message, is_refresh)

        except Exception as e:
            print(f"ERROR - {str(e)}")

        finally:
            self.lock.release()
<<<<<<< HEAD
            print("INFO - released lock file")

            if self.cursor is not None:
                self.cursor.close()
            if self.conn is not None:
                self.conn.close()

        return output, conversation_id, message_ids
=======
            print("INFO - released lock file write json")
        
        return output, discussion_id
>>>>>>> 2457ebce


class FlaskAppWrapper(object):

    def __init__(self, app, **configs):
        print(" INFO - entering FlaskAppWrapper")
        self.app = app
        self.configs(**configs)
        self.global_config = Config_Loader().config["global"]
        self.data_path = self.global_config["DATA_PATH"]

        # create the chat from the wrapper
        self.chat = ChatWrapper()

        # enable CORS:
        CORS(self.app)

        # add endpoints for flask app
        self.add_endpoint('/api/get_chat_response', 'get_chat_response', self.get_chat_response, methods=["POST"])
        self.add_endpoint('/', '', self.index)
        self.add_endpoint('/terms', 'terms', self.terms)
        self.add_endpoint('/api/like', 'like', self.like,  methods=["POST"])
        self.add_endpoint('/api/dislike', 'dislike', self.dislike,  methods=["POST"])

    def configs(self, **configs):
        for config, value in configs:
            self.app.config[config.upper()] = value

    def add_endpoint(self, endpoint = None, endpoint_name = None, handler = None, methods = ['GET'], *args, **kwargs):
        self.app.add_url_rule(endpoint, endpoint_name, handler, methods = methods, *args, **kwargs)

    def run(self, **kwargs):
        self.app.run(**kwargs)

    def get_chat_response(self):
        """
        Gets a response when prompted.Asks as an API to the main app, who's
        functionality is carried through by javascript and html. Input is a 
        requestion with

            conversation_id: Either None or an integer
            last_message:    list of length 2, where the first element is "User"
                             and the second element contains their message.

        Returns:
            A json with a response (html formatted plain text string) and a
            discussion ID (either None or an integer)
        """
        # compute timestamp at which message was received by server
        msg_ts = datetime.now()

        # get user input and conversation_id from the request
        message = request.json.get('last_message')
        conversation_id = request.json.get('conversation_id')
        is_refresh = request.json.get('is_refresh')

        # query the chat and return the results.
        print(" INFO - Calling the ChatWrapper()")
        response, conversation_id, message_ids = self.chat(message, conversation_id, is_refresh, msg_ts)

        return jsonify({'response': response, 'conversation_id': conversation_id, 'a2rchi_msg_id': message_ids[-1]})

    def index(self):
        return render_template('index.html')

    def terms(self):
        return render_template('terms.html')

    def like(self):
        self.chat.lock.acquire()
        print("INFO - acquired lock file")
        try:
            # Get the JSON data from the request body
            data = request.json

            # Extract the HTML content and any other data you need
            message_id = data.get('message_id')

            feedback = {
                "message_id"   : message_id,
                "feedback"     : "like",
                "feedback_ts"  : datetime.now(),
                "feedback_msg" : None,
                "incorrect"    : None,
                "unhelpful"    : None,
                "inappropriate": None,
            }
            self.chat.insert_feedback(feedback)

            response = {'message': 'Liked'}
            return jsonify(response), 200

        except Exception as e:
            print(f"ERROR: {str(e)}")
            return jsonify({'error': str(e)}), 500

        # According to the Python documentation: https://docs.python.org/3/tutorial/errors.html#defining-clean-up-actions
        # this will still execute, before the function returns in the try or except block.
        finally:
            self.chat.lock.release()
            print("INFO - released lock file")

            if self.chat.cursor is not None:
                self.chat.cursor.close()
            if self.chat.conn is not None:
                self.chat.conn.close()

    def dislike(self):
        self.chat.lock.acquire()
        print("INFO - acquired lock file")
        try:
            # Get the JSON data from the request body
            data = request.json

            # Extract the HTML content and any other data you need
            message_id = data.get('message_id')
            feedback_msg = data.get('feedback_msg')
            incorrect = data.get('incorrect')
            unhelpful = data.get('unhelpful')
            inappropriate = data.get('inappropriate')

            feedback = {
                "message_id"   : message_id,
                "feedback"     : "dislike",
                "feedback_ts"  : datetime.now(),
                "feedback_msg" : feedback_msg,
                "incorrect"    : incorrect,
                "unhelpful"    : unhelpful,
                "inappropriate": inappropriate,
            }
            self.chat.insert_feedback(feedback)

            response = {'message': 'Disliked'}
            return jsonify(response), 200

        except Exception as e:
            print(f"ERROR: {str(e)}")
            return jsonify({'error': str(e)}), 500

        # According to the Python documentation: https://docs.python.org/3/tutorial/errors.html#defining-clean-up-actions
        # this will still execute, before the function returns in the try or except block.
        finally:
            self.chat.lock.release()
            print("INFO - released lock file")

            if self.chat.cursor is not None:
                self.chat.cursor.close()
            if self.chat.conn is not None:
                self.chat.conn.close()<|MERGE_RESOLUTION|>--- conflicted
+++ resolved
@@ -36,8 +36,7 @@
 import yaml
 
 # DEFINITIONS
-<<<<<<< HEAD
-QUERY_LIMIT = 1000 # max number of queries per conversation
+QUERY_LIMIT = 10000 # max number of queries per conversation
 
 
 class AnswerRenderer(mt.HTMLRenderer):
@@ -83,10 +82,6 @@
     def codespan(self, text):
         # Handle inline code snippets (single backticks)
         return f"""<code class="code-snippet">{text}</code>"""
-=======
-# TODO: remove this logic and eventually replace with per-user (or per-conversation) rate limits
-QUERY_LIMIT = 10000 # max number of queries 
->>>>>>> 2457ebce
 
 
 class ChatWrapper:
@@ -128,62 +123,7 @@
         the author of the text and the second entry is the text itself 
         """
         return [list(entry) for entry in history]
-<<<<<<< HEAD
-    
-=======
-
-
-    @staticmethod
-    def convert_to_chain_history(history):
-        """
-        Input: the history in the form of a list of lists, where the first entry of each tuple is 
-        the author of the text and the second entry is the text itself
-
-        Output: the history in the form of a list of tuples, where the first entry of each tuple is 
-        the author of the text and the second entry is the text itself (native A2rchi history format)
-        """
-        return [tuple(entry) for entry in history]
-
-
-    @staticmethod
-    def update_or_add_discussion(data_path, json_file, discussion_id, discussion_contents = None, discussion_feedback = None):
-        print(" INFO - entered update_or_add_discussion.")
-
-        # read the existing JSON data from the file
-        data = {}
-        try:
-            with open(os.path.join(data_path, json_file), 'r') as f:
-                data = json.load(f)
-            print(" INFO - json_file found.")
-
-        except FileNotFoundError:
-            # create data path if it doesn't exist
-            print(" ERROR - json_file not found. Creating a new one")
-            os.makedirs(data_path, exist_ok=True)
-
-        # update or add discussion
-        discussion_dict = data.get(str(discussion_id), {})
-
-        discussion_dict["meta"] = discussion_dict.get("meta", {})
-        if str(discussion_id) not in data.keys(): #first time in discusssion
-            discussion_dict["meta"]["time_first_used"] = time.time()
-        discussion_dict["meta"]["time_last_used"] = time.time()
-
-        if discussion_contents is not None:
-            print(" INFO - found contents.")
-            discussion_dict["contents"] = discussion_contents
-            discussion_dict["meta"]["times_chain_was_called"] = discussion_dict["meta"]["times_chain_was_called"] + [time.time()] if ("times_chain_was_called" in discussion_dict["meta"].keys()) else [time.time()]
-        if discussion_feedback is not None:
-            print(" INFO - found feedback.")
-            discussion_dict["feedback"] = discussion_dict["feedback"] + [discussion_feedback] if ("feedback" in discussion_dict.keys() and isinstance(discussion_dict["feedback"], List)) else [discussion_feedback]
-        
-        data[str(discussion_id)] = discussion_dict
-
-        # write the updated JSON data back to the file
-        with open(os.path.join(data_path, json_file), 'w') as f:
-            json.dump(data, f)
-
->>>>>>> 2457ebce
+
 
     @staticmethod
     def format_code_in_text(text):
@@ -296,7 +236,14 @@
 
             self.data_manager.update_vectorstore()
 
-<<<<<<< HEAD
+        except Exception as e:
+            print(f"ERROR - {str(e)}")
+
+        finally:
+            self.lock.release()
+            print("INFO - released lock file update vectorstore")
+
+        try:
             # convert the message to native A2rchi form (because javascript does not have tuples)
             sender, content = tuple(message[0])            
 
@@ -351,62 +298,6 @@
                 output = "<p>" + self.format_code_in_text(result["answer"]) + "</p>" + "\n\n<br /><br /><p><a href= " + sources[source] + ">Click here to read more</a></p>"
             else:
                 output = "<p>" + self.format_code_in_text(result["answer"]) + "</p>"
-=======
-        except Exception as e:
-            print(f"ERROR - {str(e)}")
-
-        finally:
-            self.lock.release()
-            print("INFO - released lock file update vectorstore")
-
-        # convert the history to native A2rchi form (because javascript does not have tuples)
-        history = self.convert_to_chain_history(history)
-
-        # get discussion ID so that the conversation can be saved (It seems that random is no good... TODO)
-        discussion_id = discussion_id or np.random.randint(100000, 999999)
-
-        # run chain to get result
-        if self.number_of_queries < QUERY_LIMIT:
-            result = self.chain(history)
-        else: 
-            # the case where we have exceeded the QUERY LIMIT (built so that we do not overuse the chain)
-            output = "Sorry, our service is currently down due to exceptional demand. Please come again later."
-            return output, discussion_id
-        self.number_of_queries += 1
-        print(f"number of queries is: {self.number_of_queries}")
-
-        # get similarity score to see how close the input is to the source
-        # - low score means very close (it's a distance between embedding vectors approximated
-        #   by an approximate k-nearest neighbors algorithm called HNSW)
-        inp = history[-1][1]
-        score = self.chain.similarity_search(inp)
-
-        # load the present list of sources
-        try:
-            with open(os.path.join(self.data_path, 'sources.yml'), 'r') as file:
-                sources = yaml.load(file, Loader=yaml.FullLoader)
-        except FileNotFoundError:
-            sources = dict()
-
-        # get the closest source to the document
-        source = None
-        if len(result['source_documents']) > 0:
-            source_hash = result['source_documents'][0].metadata['source']
-            if '/' in source_hash and '.' in source_hash:
-                source = source_hash.split('/')[-1].split('.')[0]
-
-        # if the score is low enough, include the source as a link, otherwise give just the answer
-        embedding_name = self.config["utils"]["embeddings"]["EMBEDDING_NAME"]
-        similarity_score_reference = self.config["utils"]["embeddings"]["EMBEDDING_CLASS_MAP"][embedding_name]["similarity_score_reference"]
-        if score < similarity_score_reference and source in sources.keys(): 
-            output = "<p>" + result["answer"] + "</p>" + "\n\n<br /><br /><p><a href= " + sources[source] + ">Click here to read more</a></p>"
-        else:
-            output = "<p>" + result["answer"] + "</p>"
-
-        self.lock.acquire()
-        try:
-            print("INFO - acquired lock file write json")
->>>>>>> 2457ebce
 
             # write user message and A2rchi response to database
             user_message = (sender, content, msg_ts)
@@ -418,21 +309,12 @@
             print(f"ERROR - {str(e)}")
 
         finally:
-            self.lock.release()
-<<<<<<< HEAD
-            print("INFO - released lock file")
-
             if self.cursor is not None:
                 self.cursor.close()
             if self.conn is not None:
                 self.conn.close()
 
         return output, conversation_id, message_ids
-=======
-            print("INFO - released lock file write json")
-        
-        return output, discussion_id
->>>>>>> 2457ebce
 
 
 class FlaskAppWrapper(object):
