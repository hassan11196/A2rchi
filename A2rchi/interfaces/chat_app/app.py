--- conflicted
+++ resolved
@@ -134,7 +134,6 @@
 
             self.data_manager.update_vectorstore()
 
-<<<<<<< HEAD
         except Exception as e:
             print(f"ERROR - {str(e)}")
 
@@ -189,51 +188,6 @@
         self.lock.acquire()
         try:
             print("INFO - acquired lock file write json")
-=======
-            # convert the history to native A2rchi form (because javascript does not have tuples)
-            history = self.convert_to_chain_history(history)
-
-            # get discussion ID so that the conversation can be saved (It seems that random is no good... TODO)
-            discussion_id = discussion_id or np.random.randint(100000, 999999)
-
-            # run chain to get result
-            if self.number_of_queries < QUERY_LIMIT:
-                result = self.chain(history)
-            else: 
-                # the case where we have exceeded the QUERY LIMIT (built so that we do not overuse the chain)
-                output = "Sorry, our service is currently down due to exceptional demand. Please come again later."
-                return output, discussion_id
-            self.number_of_queries += 1
-            print(f"number of queries is: {self.number_of_queries}")
-
-            # get similarity score to see how close the input is to the source
-            # - low score means very close (it's a distance between embedding vectors approximated
-            #   by an approximate k-nearest neighbors algorithm called HNSW)
-            inp = history[-1][1]
-            score = self.chain.similarity_search(inp)
-
-            # load the present list of sources
-            try:
-                with open(os.path.join(self.data_path, 'sources.yml'), 'r') as file:
-                    sources = yaml.load(file, Loader=yaml.FullLoader)
-            except FileNotFoundError:
-                sources = dict()
-
-            # get the closest source to the document
-            source = None
-            if len(result['source_documents']) > 0:
-                source_hash = result['source_documents'][0].metadata['source']
-                if '/' in source_hash and '.' in source_hash:
-                    source = source_hash.split('/')[-1].split('.')[0]
-
-            # if the score is low enough, include the source as a link, otherwise give just the answer
-            embedding_name = self.config["utils"]["embeddings"]["EMBEDDING_NAME"]
-            similarity_score_reference = self.config["utils"]["embeddings"]["EMBEDDING_CLASS_MAP"][embedding_name]["similarity_score_reference"]
-            if score < similarity_score_reference and source in sources.keys(): 
-                output = "<p>" + self.format_code_in_text(result["answer"]) + "</p>" + "\n\n<br /><br /><p><a href= " + sources[source] + ">Click here to read more</a></p>"
-            else:
-                output = "<p>" + self.format_code_in_text(result["answer"]) + "</p>"
->>>>>>> 6816cb6e
 
             ChatWrapper.update_or_add_discussion(self.data_path, "conversations_test.json", discussion_id, discussion_contents = history + [("A2rchi", output)])
 
