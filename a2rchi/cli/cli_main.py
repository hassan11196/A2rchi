import re
from jinja2 import Environment, PackageLoader, select_autoescape, ChainableUndefined
from typing import Tuple

import click
import os
import requests
import secrets
import shutil
import subprocess
import yaml
import time
import shlex
import threading

# DEFINITIONS
env = Environment(
    loader=PackageLoader("a2rchi"),
    autoescape=select_autoescape(),
    undefined=ChainableUndefined,
)
A2RCHI_DIR = os.environ.get('A2RCHI_DIR',os.path.join(os.path.expanduser('~'), ".a2rchi"))
BASE_CONFIG_TEMPLATE = "base-config.yaml"
BASE_DOCKERFILE_LOCATION = "dockerfiles"
BASE_GRAFANA_DATASOURCES_TEMPLATE = "grafana/datasources.yaml"
BASE_GRAFANA_DASHBOARDS_TEMPLATE = "grafana/dashboards.yaml"
BASE_GRAFANA_A2RCHI_DEFAULT_DASHBOARDS_TEMPLATE = "grafana/a2rchi-default-dashboard.json"
BASE_GRAFANA_CONFIG_TEMPLATE = "grafana/grafana.ini"
BASE_COMPOSE_TEMPLATE = "base-compose.yaml"
BASE_INIT_SQL_TEMPLATE = "base-init.sql"

class InvalidCommandException(Exception):
    pass

class BashCommandException(Exception):
    pass

def _prepare_secret(a2rchi_name_dir, secret_name, locations_of_secrets):
    """
    Prepares a secret by locating its file in the specified directories, 
    reading its content, and saving it to a target directory.

    The function searches for a secret file named `"{secret_name.lower()}.txt"`
    in the directories provided in `locations_of_secrets`. If multiple files 
    with the same name are found, an error is raised to prevent ambiguity. 
    If no file is found, a `FileNotFoundError` is raised. The secret's content 
    is read from the file and written to the `secrets` subdirectory within 
    `a2rchi_name_dir`.

    Args:
        a2rchi_name_dir (str): The base directory where the `secrets` 
            directory will be created or used.
        secret_name (str): The name of the secret to locate. The function 
            expects a file named `"{secret_name.lower()}.txt"` in the given 
            directories.
        locations_of_secrets (list[str]): A list of directories to search 
            for the secret file.

    Raises:
        ValueError: If multiple files with the secret name are found in the 
            specified directories.
        FileNotFoundError: If no file with the secret name is found in the 
            specified directories.
    
    Example:
        >>> a2rchi_name_dir = "/path/to/a2rchi"
        >>> secret_name = "API_KEY"
        >>> locations_of_secrets = ["/path/to/dir1", "/path/to/dir2"]
        >>> _prepare_secret(a2rchi_name_dir, secret_name, locations_of_secrets)
        Secret for 'API_KEY' prepared at /path/to/a2rchi/secrets/api_key.txt.
    """
    # Ensure the secrets directory exists
    secrets_dir = os.path.join(a2rchi_name_dir, "secrets")
    os.makedirs(secrets_dir, exist_ok=True)

    # Look for the secret file in the specified locations
    secret_filename = f"{secret_name.lower()}.txt"
    found_secrets = []

    for location in locations_of_secrets:
        potential_path = os.path.expanduser(os.path.join(location, secret_filename))
        if os.path.isfile(potential_path):
            found_secrets.append(potential_path)

    # Check for multiple occurrences of the secret
    if len(found_secrets) > 1:
        raise ValueError(
            f"Error: Multiple secret files found for '{secret_name}' in locations: {found_secrets}"
        )
    elif len(found_secrets) == 0:
        raise FileNotFoundError(
            f"Error: No secret file found for '{secret_name}' in the specified locations."
        )

    # Read the secret from the found file
    secret_file_path = found_secrets[0]
    with open(secret_file_path, 'r') as secret_file:
        secret_value = secret_file.read().strip()

    # Write the secret to the target directory
    target_secret_path = os.path.join(secrets_dir, secret_filename)
    with open(target_secret_path, 'w') as target_file:
        target_file.write(secret_value)

def _validate_config(config, required_fields):
    """
    a function to validate presence of required fields in nested dictionaries
    """
    for field in required_fields:
        keys = field.split('.')
        value = config
        for key in keys:
            if key not in value:
                raise ValueError(f"Missing required field: '{field}' in the configuration")
            value = value[key]  # Drill down into nested dictionaries


def _run_bash_command(command_str: str, verbose=False, cwd=None) -> Tuple[str, str]:
    """Run a shell command and stream output in real-time, capturing stdout and stderr."""
    command_str_lst = shlex.split(command_str)
    process = subprocess.Popen(
        command_str_lst,
        stdout=subprocess.PIPE,
        stderr=subprocess.PIPE,
        text=True,
        bufsize=1,  # line-buffered
        cwd=cwd
    )

    stdout_lines = []
    stderr_lines = []

    def _read_stream(stream, collector, stream_name):
        for line in iter(stream.readline, ''):
            collector.append(line)
            if verbose:
                _print_msg(f"{line}")  # keep formatting tight
        stream.close()

    # start threads for non-blocking reads
    stdout_thread = threading.Thread(target=_read_stream, args=(process.stdout, stdout_lines, "stdout"))
    stderr_thread = threading.Thread(target=_read_stream, args=(process.stderr, stderr_lines, "stderr"))
    stdout_thread.start()
    stderr_thread.start()

    # wait for command to finish
    try:
        process.wait()
    except KeyboardInterrupt:
        process.terminate()
        stdout_thread.join()
        stderr_thread.join()
        raise

    return ''.join(stdout_lines), ''.join(stderr_lines)

def _create_volume(volume_name, podman=False):
    # root podman or docker
    if podman:
        ls_volumes = "podman volume ls"
        create_volume = f"podman volume create {volume_name}"
    else:
        ls_volumes = "docker volume ls"
        create_volume = f"docker volume create --name {volume_name}"

    # first, check to see if volume already exists
    stdout, stderr = _run_bash_command(ls_volumes)
    if stderr:
        raise BashCommandException(stderr)

    for line in stdout.split("\n"):
        # return early if the volume exists
        if volume_name in line:
            _print_msg(f"Volume '{volume_name}' already exists. No action needed.")
            return

    # otherwise, create the volume
    _print_msg(f"Creating volume: {volume_name}")
    _, stderr = _run_bash_command(create_volume)
    if stderr:
        raise BashCommandException(stderr)


def _read_prompts(a2rchi_config):
    # initialize variables
    main_prompt, condense_prompt, summary_prompt = None, None, None

    # read prompts and return them
    with open(a2rchi_config['main_prompt'], 'r') as f:
        main_prompt = f.read()

    with open(a2rchi_config['condense_prompt'], 'r') as f:
        condense_prompt = f.read()

    with open(a2rchi_config['summary_prompt'], 'r') as f:
        summary_prompt = f.read()

    return main_prompt, condense_prompt, summary_prompt


def _print_msg(msg):
    print(f"[a2rchi]>> {msg}")


@click.group()
def cli():
    pass


@click.command()
@click.option('--name', type=str, required=True, help="Name of the a2rchi deployment.")
@click.option('--grafana', '-g', 'include_grafana', type=bool, default=False, help="Boolean to add Grafana dashboard in deployment.")
@click.option('--document-uploader', '-du', 'include_uploader_service', type=bool, default=False, help="Boolean to add service for admins to upload data")
@click.option('--cleo-and-mailer', '-cm', 'include_cleo_and_mailer', type=bool, default=False, help="Boolean to add service for a2rchi interface with cleo and a mailer")
<<<<<<< HEAD
@click.option('--piazza', '-piazza', 'include_piazza_service', type=bool, default=False, help="Boolean to add piazza service to read piazza posts and suggest answers to a slack channel.")
@click.option('--a2rchi-config', '-f', 'a2rchi_config_filepath', type=str, default=None, help="Path to compose file.")
@click.option('--podman', '-p', 'use_podman', type=bool, default=False, help="Boolean to use podman instead of docker.")
@click.option('--gpu', 'use_gpu', type=bool, default=False, help="Boolean to use GPU for a2rchi. Current support for podman to do this.")
=======
@click.option('--a2rchi-config', '-f', 'a2rchi_config_filepath', type=str, required=True, help="Path to compose file.")
@click.option('--podman', '-p', 'use_podman', is_flag=True, help="Boolean to use podman instead of docker.")
@click.option('--gpu', 'use_gpu', is_flag=True, help="Boolean to use GPU for a2rchi. Current support for podman to do this.")
>>>>>>> ff22266e
@click.option('--tag', '-t', 'image_tag', type=str, default=2000, help="Tag for the collection of images you will create to build chat, chroma, and any other specified services")

def create(
    name, 
    include_grafana, 
    include_uploader_service, 
    include_cleo_and_mailer,
    include_piazza_service,
    a2rchi_config_filepath,
    use_podman,
    use_gpu,
    image_tag
):
    """
    Create an instance of a RAG system with the specified name. By default,
    this command will create the following services:

    1. A chat interface (for users to communicate with the agent)
    2. A ChromaDB vector store (for storing relevant document chunks)
    3. A Postgres database (for storing the conversation history)

    Users may also include additional services, such as a Grafana dashboard
    (for monitoring LLM and system performance).
    """
    # parse and clean command arguments
    if name is not None:
        name = name.strip()
    else:
        raise InvalidCommandException(
            f"Please provide a name for the deployment using the --name flag."
        )

    if a2rchi_config_filepath is not None:
        a2rchi_config_filepath = a2rchi_config_filepath.strip()

    # create temporary directory for template files
    a2rchi_name_dir = os.path.join(A2RCHI_DIR, f"a2rchi-{name}")
    os.makedirs(a2rchi_name_dir, exist_ok=True)

    # initialize dictionary of template variables for docker compose file
    tag = image_tag
    compose_template_vars = {
        "chat_image": f"chat-{name}",
        "chat_tag": tag,
        "chat_container_name": f"chat-{name}",
        "chromadb_image": f"chromadb-{name}",
        "chromadb_tag": tag,
        "chromadb_container_name": f"chromadb-{name}",
        "postgres_container_name": f"postgres-{name}",
        "use_podman": use_podman,
        "use_gpu": use_gpu,
    }

    # piazza compose vars
    compose_template_vars["piazza_tag"] = tag

    # create docker volumes; these commands will no-op if they already exist
    _print_msg("Creating volumes")
    _create_volume(f"a2rchi-{name}", podman=use_podman)
    _create_volume(f"a2rchi-pg-{name}", podman=use_podman)
    compose_template_vars["chat_volume_name"] = f"a2rchi-{name}"
    compose_template_vars["postgres_volume_name"] = f"a2rchi-pg-{name}"

    # Define required fields in user configuration of A2rchi
    required_fields = [
        'name', 
        'global.TRAINED_ON',
        'chains.input_lists', 
        'chains.prompts.CONDENSING_PROMPT', 'chains.prompts.MAIN_PROMPT', 'chains.prompts.SUMMARY_PROMPT',
        'chains.chain.MODEL_NAME', 'chains.chain.CONDENSE_MODEL_NAME', 'chains.chain.SUMMARY_MODEL_NAME'
    ]
    if include_piazza_service:
        required_fields.append('utils.piazza.network_id')

    # load user configuration of A2rchi
    with open(a2rchi_config_filepath, 'r') as f:
        a2rchi_config = yaml.load(f, Loader=yaml.FullLoader)
        _validate_config(a2rchi_config, required_fields=required_fields)
        a2rchi_config["postgres_hostname"] = compose_template_vars["postgres_container_name"]
        if "collection_name" not in a2rchi_config:
            a2rchi_config["collection_name"] = f"collection_{name}"

    locations_of_secrets = a2rchi_config["locations_of_secrets"]

    # if deployment includes grafana, create docker volume and template deployment files
    compose_template_vars["include_grafana"] = include_grafana
    if include_grafana:
        _create_volume(f"a2rchi-grafana-{name}", podman=use_podman)

        # fetch grafana password or raise error if not set
        if "GRAFANA_PG_PASSWORD" not in os.environ:
            raise RuntimeError("Missing required environment variable for grafana service: GRAFANA_PG_PASSWORD")

        grafana_pg_password = os.environ["GRAFANA_PG_PASSWORD"]

        _print_msg("Preparing Grafana")
        # add grafana to compose and SQL init
        compose_template_vars["grafana_volume_name"] = f"a2rchi-grafana-{name}"
        compose_template_vars["grafana_image"] = f"docker.io/grafana-{name}"
        compose_template_vars["grafana_tag"] = tag
        compose_template_vars["grafana_container_name"] = f"grafana-{name}"

        # template grafana datasources file to include postgres pw for grafana
        grafana_datasources_template = env.get_template(BASE_GRAFANA_DATASOURCES_TEMPLATE)
        grafana_datasources = grafana_datasources_template.render({"grafana_pg_password": grafana_pg_password})

        # write complete datasources file to folder
        os.makedirs(os.path.join(a2rchi_name_dir, "grafana"), exist_ok=True)
        with open(os.path.join(a2rchi_name_dir, "grafana", "datasources.yaml"), 'w') as f:
            #yaml.dump(grafana_datasources, f)
            f.write(grafana_datasources)

        # copy dashboards.yaml, a2rchi-default-dashboards.json, grafana.ini to grafana dir
        grafana_dashboards_template = env.get_template(BASE_GRAFANA_DASHBOARDS_TEMPLATE)
        grafana_dashboards = grafana_dashboards_template.render()
        with open(os.path.join(a2rchi_name_dir, "grafana", "dashboards.yaml"), 'w') as f:
            # yaml.dump(grafana_dashboards, f)
            f.write(grafana_dashboards)

        a2rchi_dashboards_template = env.get_template(BASE_GRAFANA_A2RCHI_DEFAULT_DASHBOARDS_TEMPLATE)
        a2rchi_dashboards = a2rchi_dashboards_template.render(
            prod_config_name=a2rchi_config["name"],
            prod_model_name=a2rchi_config["chains"]["chain"]["MODEL_NAME"]
        )
        with open(os.path.join(a2rchi_name_dir, "grafana", "a2rchi-default-dashboard.json"), 'w') as f:
            # json.dump(a2rchi_dashboards, f)
            f.write(a2rchi_dashboards)

        grafana_config_template = env.get_template(BASE_GRAFANA_CONFIG_TEMPLATE)
        grafana_config = grafana_config_template.render()
        with open(os.path.join(a2rchi_name_dir, "grafana", "grafana.ini"), 'w') as f:
            f.write(grafana_config)

        # Extract ports from configuration and add to compose_template_vars #TODO: remove default values from cli_main.py
        # Grafana service ports
        grafana_port_host = a2rchi_config.get('interfaces', {}).get('grafana', {}).get('EXTERNAL_PORT', 3000)
        compose_template_vars['grafana_port_host'] = grafana_port_host

    compose_template_vars["include_uploader_service"] = include_uploader_service
    if include_uploader_service:
         _print_msg("Preparing Uploader Service")

         # Add uploader service to compose
         compose_template_vars["include_uploader_service"] = include_uploader_service
         compose_template_vars["uploader_image"] = f"uploader-{name}"
         compose_template_vars["uploader_tag"] = tag

         # Extract ports from configuration and add to compose_template_vars #TODO: remove default values from cli_main.py
         # Uploader service ports
         uploader_port_host = a2rchi_config.get('interfaces', {}).get('uploader_app', {}).get('EXTERNAL_PORT', 5003)
         uploader_port_container = a2rchi_config.get('interfaces', {}).get('uploader_app', {}).get('PORT', 5001)
         compose_template_vars['uploader_port_host'] = uploader_port_host
         compose_template_vars['uploader_port_container'] = uploader_port_container

         _prepare_secret(a2rchi_name_dir, "flask_uploader_app_secret_key", locations_of_secrets)
         _prepare_secret(a2rchi_name_dir, "uploader_salt", locations_of_secrets)

    compose_template_vars["include_piazza_service"] = include_piazza_service
    if include_piazza_service:
        _print_msg("Preparing Piazza Service")

        compose_template_vars["piazza_image"] = f"piazza-{name}"
        compose_template_vars["piazza_tag"] = tag

        # piazza secrets
        _prepare_secret(a2rchi_name_dir, "piazza_email", locations_of_secrets)
        _prepare_secret(a2rchi_name_dir, "piazza_password", locations_of_secrets)
        _prepare_secret(a2rchi_name_dir, "slack_webhook", locations_of_secrets)


    compose_template_vars["include_cleo_and_mailer"] = include_cleo_and_mailer
    if include_cleo_and_mailer:
        _print_msg("Preparing Cleo and Emailer Service")

        # Add uploader service to compose
        compose_template_vars["include_cleo_and_mailer"] = include_cleo_and_mailer
        compose_template_vars["cleo_image"] = f"cleo-{name}"
        compose_template_vars["cleo_tag"] = tag
        compose_template_vars["mailbox_image"] = f"mailbox-{name}"
        compose_template_vars["mailbox_tag"] = tag

        _prepare_secret(a2rchi_name_dir, "imap_user", locations_of_secrets)
        _prepare_secret(a2rchi_name_dir, "imap_pw", locations_of_secrets)
        _prepare_secret(a2rchi_name_dir, "cleo_url", locations_of_secrets)
        _prepare_secret(a2rchi_name_dir, "cleo_user", locations_of_secrets)
        _prepare_secret(a2rchi_name_dir, "cleo_pw", locations_of_secrets)
        _prepare_secret(a2rchi_name_dir, "cleo_project", locations_of_secrets)
        _prepare_secret(a2rchi_name_dir, "sender_server", locations_of_secrets)
        _prepare_secret(a2rchi_name_dir, "sender_port", locations_of_secrets)
        _prepare_secret(a2rchi_name_dir, "sender_replyto", locations_of_secrets)
        _prepare_secret(a2rchi_name_dir, "sender_user", locations_of_secrets)
        _prepare_secret(a2rchi_name_dir, "sender_pw", locations_of_secrets)


    _print_msg("Preparing Postgres")
    # prepare init.sql for postgres initialization
    init_sql_template = env.get_template(BASE_INIT_SQL_TEMPLATE)
    init_sql = init_sql_template.render({
        "include_grafana": include_grafana,
        "grafana_pg_password": grafana_pg_password if include_grafana else "",
    })
    with open(os.path.join(a2rchi_name_dir, "init.sql"), 'w') as f:
        f.write(init_sql)
    
    model_fields = ["MODEL_NAME", "CONDENSE_MODEL_NAME", "SUMMARY_MODEL_NAME"]
    chain_config = a2rchi_config["chains"]["chain"]

    # Prepare secrets
    if any("OpenAI" in chain_config[model] for model in model_fields) or not "HuggingFace" in a2rchi_config.get("utils", {}).get("embeddings", {}).get("EMBEDDING_NAME", ""):
        _prepare_secret(a2rchi_name_dir, "openai_api_key", locations_of_secrets)
        compose_template_vars["openai"] = True
    if any("Anthropic" in chain_config[model] for model in model_fields):
        _prepare_secret(a2rchi_name_dir, "anthropic_api_key", locations_of_secrets)
        compose_template_vars["anthropic"] = True
    if "HuggingFace" in a2rchi_config.get("utils", {}).get("embeddings", {}).get("EMBEDDING_NAME", ""):
        _prepare_secret(a2rchi_name_dir, "hf_token", locations_of_secrets)
        compose_template_vars["huggingface"] = True

    _prepare_secret(a2rchi_name_dir, "pg_password", locations_of_secrets)


    # copy prompts
    shutil.copyfile(a2rchi_config["chains"]["prompts"]["MAIN_PROMPT"], os.path.join(a2rchi_name_dir, "main.prompt"))
    shutil.copyfile(a2rchi_config["chains"]["prompts"]["CONDENSING_PROMPT"], os.path.join(a2rchi_name_dir, "condense.prompt"))
    shutil.copyfile(a2rchi_config["chains"]["prompts"]["SUMMARY_PROMPT"], os.path.join(a2rchi_name_dir, "summary.prompt"))

    # copy input lists
    weblists_path = os.path.join(a2rchi_name_dir, "weblists")
    os.makedirs(weblists_path, exist_ok=True)
    for web_input_list in a2rchi_config["chains"]["input_lists"]:
        shutil.copyfile(web_input_list, os.path.join(weblists_path, os.path.basename(web_input_list)))

    # load and render config template
    config_template = env.get_template(BASE_CONFIG_TEMPLATE)
    config = config_template.render(**a2rchi_config)

    # write final templated configuration
    with open(os.path.join(a2rchi_name_dir, "config.yaml"), 'w') as f:
        f.write(config)

    with open(os.path.join(a2rchi_name_dir, "config.yaml"), 'r') as f:
        filled_config = yaml.load(f, Loader=yaml.FullLoader)

    # Chat service ports
    chat_port_host = filled_config.get('interfaces').get('chat_app').get('EXTERNAL_PORT')
    chat_port_container = filled_config.get('interfaces').get('chat_app').get('PORT')
    compose_template_vars['chat_port_host'] = chat_port_host
    compose_template_vars['chat_port_container'] = chat_port_container
    # ChromaDB service ports
    chromadb_port_host = filled_config.get('utils').get('data_manager').get('chromadb_external_port')
    compose_template_vars['chromadb_port_host'] = chromadb_port_host
    # Postgres service ports are never externally exposed, so they don't need to be managed!

    # load compose template
    _print_msg("Preparing Compose")
    compose_template = env.get_template(BASE_COMPOSE_TEMPLATE)
    compose = compose_template.render({**compose_template_vars})
    with open(os.path.join(a2rchi_name_dir, "compose.yaml"), 'w') as f:
        # yaml.dump(compose, f)
        f.write(compose)

    # copy over the code into the a2rchi dir
    shutil.copytree("a2rchi", os.path.join(a2rchi_name_dir, "a2rchi_code"))
    shutil.copyfile("pyproject.toml", os.path.join(a2rchi_name_dir, "pyproject.toml"))
    shutil.copyfile("requirements.txt", os.path.join(a2rchi_name_dir, "requirements.txt"))
    shutil.copyfile("LICENSE", os.path.join(a2rchi_name_dir, "LICENSE"))

    # create a2rchi system using docker
    if use_podman:
        compose_up = f"podman compose -f {os.path.join(a2rchi_name_dir, 'compose.yaml')} up -d --build --force-recreate --always-recreate-deps"
    else:
        compose_up = f"docker compose -f {os.path.join(a2rchi_name_dir, 'compose.yaml')} up -d --build --force-recreate --always-recreate-deps"
    _print_msg("Starting compose")
    stdout, stderr = _run_bash_command(compose_up, verbose=True, cwd=a2rchi_name_dir)


@click.command()
@click.option('--name', type=str, help="Name of the a2rchi deployment.")
@click.option('--rmi', is_flag=True, help="Remove images after deleting the deployment.")
def delete(name, rmi):
    """
    Delete instance of RAG system with the specified name.
    """
    # parse and clean command arguments
    if name is not None:
        name = name.strip()
    else:
        raise InvalidCommandException(
            f"Please provide a name for the deployment using the --name flag."
        )

    a2rchi_name_dir = os.path.join(A2RCHI_DIR, f"a2rchi-{name}")
    compose_file = os.path.join(a2rchi_name_dir, 'compose.yaml')
    extra_args = ""

    if rmi: extra_args += "--rmi all"

    def is_installed(cmd):
        return shutil.which(cmd) is not None

    def is_running(compose_cmd):
        try:
            ps_cmd = f"{compose_cmd} -f {compose_file} ps"
            stdout, _ = _run_bash_command(ps_cmd)
            # If any service is listed as "Up", it's running
            return any("Up" in line for line in stdout.splitlines())
        except Exception:
            return False

    # check whether the images are running on either docker or podman
    compose_stopped = False
    if is_installed("podman"):
        if is_running("podman compose"):
            _print_msg("Stopping podman compose deployment")
            _run_bash_command(f"podman compose -f {compose_file} down {extra_args}")
            compose_stopped = True
    if is_installed("docker"):
        if is_running("docker compose"):
            _print_msg("Stopping docker compose deployment")
            _run_bash_command(f"docker compose -f {compose_file} down {extra_args}")
            compose_stopped = True

    if not compose_stopped:
        _print_msg("No running docker or podman compose deployment found, or neither is installed.")

    # remove files in a2rchi directory
    _print_msg("Removing files in a2rchi directory")
    _run_bash_command(f"rm -r {a2rchi_name_dir}")


@click.command()
@click.option('--name', type=str, default=None, help="Name of the a2rchi deployment.")
@click.option('--a2rchi-config', '-f', 'a2rchi_config_filepath', type=str, default=None, help="Path to compose file.")
def update(name, a2rchi_config_filepath): #TODO: not sure if this works anymore, or if we actually need it
    """
    Update instance of RAG system with the specified name using a new configuration.
    """
    # parse and clean command arguments
    if name is not None:
        name = name.strip()
    else:
        raise InvalidCommandException(
            f"Please provide a name for the deployment using the --name flag."
        )

    if a2rchi_config_filepath is not None:
        a2rchi_config_filepath = a2rchi_config_filepath.strip()

    # load user configuration of A2rchi
    with open(a2rchi_config_filepath, 'r') as f:
        a2rchi_config = yaml.load(f, Loader=yaml.FullLoader)
        a2rchi_config["postgres_hostname"] = f"postgres-{name}"
        if "collection_name" not in a2rchi_config:
            a2rchi_config["collection_name"] = f"collection_{name}"

    # load and render config template
    config_template = env.get_template(BASE_CONFIG_TEMPLATE)
    config = config_template.render(**a2rchi_config)

    # write final templated configuration to keep consistent w/state of container
    a2rchi_name_dir = os.path.join(A2RCHI_DIR, f"a2rchi-{name}")
    a2rchi_config_rendered_fp = os.path.join(a2rchi_name_dir, "config.yaml")
    with open(a2rchi_config_rendered_fp, 'w') as f:
        f.write(config)

    # copy prompts to keep consistent w/state of container
    shutil.copyfile(a2rchi_config["main_prompt"], os.path.join(a2rchi_name_dir, "main.prompt"))
    shutil.copyfile(a2rchi_config["condense_prompt"], os.path.join(a2rchi_name_dir, "condense.prompt"))
    shutil.copyfile(a2rchi_config["summary_prompt"], os.path.join(a2rchi_name_dir, "summary.prompt"))

    _print_msg("Updating config")

    # read prompts
    main_prompt, condense_prompt, summary_prompt = _read_prompts(a2rchi_config)

    # get config containing hostname and port for chat service
    config_dict = yaml.load(config, Loader=yaml.FullLoader)
    chat_config = config_dict['interfaces']['chat_app']

    resp = requests.post(
        f"http://{chat_config['HOSTNAME']}:{chat_config['EXTERNAL_PORT']}/api/update_config",
        json={
            "config": config,
            "main_prompt": main_prompt,
            "condense_prompt": condense_prompt,
            "summary_prompt": summary_prompt,
        }
    )
    _print_msg(resp.json()['response'])


def main():
    """
    Entrypoint for a2rchi cli tool implemented using Click.
    """
    # cli.add_command(help)
    cli.add_command(create)
    cli.add_command(delete)
    cli.add_command(update)
    cli()<|MERGE_RESOLUTION|>--- conflicted
+++ resolved
@@ -212,16 +212,10 @@
 @click.option('--grafana', '-g', 'include_grafana', type=bool, default=False, help="Boolean to add Grafana dashboard in deployment.")
 @click.option('--document-uploader', '-du', 'include_uploader_service', type=bool, default=False, help="Boolean to add service for admins to upload data")
 @click.option('--cleo-and-mailer', '-cm', 'include_cleo_and_mailer', type=bool, default=False, help="Boolean to add service for a2rchi interface with cleo and a mailer")
-<<<<<<< HEAD
 @click.option('--piazza', '-piazza', 'include_piazza_service', type=bool, default=False, help="Boolean to add piazza service to read piazza posts and suggest answers to a slack channel.")
-@click.option('--a2rchi-config', '-f', 'a2rchi_config_filepath', type=str, default=None, help="Path to compose file.")
-@click.option('--podman', '-p', 'use_podman', type=bool, default=False, help="Boolean to use podman instead of docker.")
-@click.option('--gpu', 'use_gpu', type=bool, default=False, help="Boolean to use GPU for a2rchi. Current support for podman to do this.")
-=======
 @click.option('--a2rchi-config', '-f', 'a2rchi_config_filepath', type=str, required=True, help="Path to compose file.")
 @click.option('--podman', '-p', 'use_podman', is_flag=True, help="Boolean to use podman instead of docker.")
 @click.option('--gpu', 'use_gpu', is_flag=True, help="Boolean to use GPU for a2rchi. Current support for podman to do this.")
->>>>>>> ff22266e
 @click.option('--tag', '-t', 'image_tag', type=str, default=2000, help="Tag for the collection of images you will create to build chat, chroma, and any other specified services")
 
 def create(
