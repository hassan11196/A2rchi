--- conflicted
+++ resolved
@@ -32,11 +32,7 @@
       - Expert 
   chain: 
     # pick one of the models listed in the model class map below
-<<<<<<< HEAD
-    MODEL_NAME: OpenAILLM 
-=======
-    MODEL_NAME: OpenAILLM # LlamaLLM 
->>>>>>> b81f7e04
+    MODEL_NAME: OpenAILLM # LlamaLLM
     # map of all the class models and their keyword arguments
     MODEL_CLASS_MAP:
       OpenAILLM:
